--- conflicted
+++ resolved
@@ -1,389 +1,384 @@
-import argparse
-import yaml
-import configparser
-import base64
-import os
-import time
-import sys
-import socket
-import json
-import csv
-<<<<<<< HEAD
-import re
-=======
-import msvcrt
->>>>>>> 8d2bf65e
-from paramiko import Transport, SFTPClient, RSAKey
-from stat import S_ISDIR
-from collections import defaultdict
-from datetime import datetime, timedelta
-
-# カラー出力（Git Bash 用）
-RESET = '\033[0m'
-BLUE = '\033[94m'
-WHITE = '\033[97m'
-CYAN = '\033[96m'  # 水色
-ORANGE = '\033[93m'  # オレンジ色
-RED = '\033[91m'    # 赤色
-GREEN = '\033[92m'  # 緑色
-YELLOW = '\033[93m' # 黄色
-MAGENTA = '\033[95m' # マゼンタ
-
-# 色のマッピング
-COLOR_MAP = {
-    'RED': RED,
-    'GREEN': GREEN,
-    'BLUE': BLUE,
-    'YELLOW': YELLOW,
-    'CYAN': CYAN,
-    'MAGENTA': MAGENTA,
-    'WHITE': WHITE,
-    'ORANGE': ORANGE
-}
-
-def apply_color_to_string(text, string_colors):
-    """
-    設定に基づいて文字列に色を適用する
-    """
-    if not string_colors:
-        return text
-
-    # 単純一致の処理
-    for match in string_colors.get('exact_matches', []):
-        if match['string'].lower() in text.lower():
-            color = COLOR_MAP.get(match['color'], WHITE)
-            return f"{color}{text}{RESET}"
-
-    # 正規表現の処理
-    for match in string_colors.get('regex_matches', []):
-        if re.search(match['pattern'], text):
-            color = COLOR_MAP.get(match['color'], WHITE)
-            return f"{color}{text}{RESET}"
-
-    return text
-
-def parse_args():
-    parser = argparse.ArgumentParser(description='SFTP Directory Monitor with tree, color, logging')
-    parser.add_argument('--config', type=str, help='Path to config file (yaml or ini)')
-    return parser.parse_args()
-
-def load_config(path):
-    if path.endswith(('.yaml', '.yml')):
-        with open(path, 'r', encoding='utf-8') as f:
-            return yaml.safe_load(f)
-    elif path.endswith('.ini'):
-        cfg = configparser.ConfigParser()
-        cfg.read(path, encoding='utf-8')
-        return {s: dict(cfg.items(s)) for s in cfg.sections()}
-    else:
-        raise ValueError('Unsupported config format')
-
-def create_proxy_socket(proxy_host, proxy_port, target_host, target_port):
-    sock = socket.create_connection((proxy_host, proxy_port))
-    req = f"CONNECT {target_host}:{target_port} HTTP/1.1\r\nHost: {target_host}:{target_port}\r\n\r\n"
-    sock.sendall(req.encode())
-    resp = b''
-    while b'\r\n\r\n' not in resp:
-        chunk = sock.recv(4096)
-        if not chunk: break
-        resp += chunk
-    if b'200 Connection established' not in resp:
-        raise ConnectionError(f"Proxy CONNECT failed: {resp!r}")
-    return sock
-
-def connect_sftp(cfg):
-    use_proxy = cfg.get('proxy_host') and cfg.get('proxy_port')
-    if use_proxy:
-        print(f"[INFO] Connecting via proxy {cfg['proxy_host']}:{cfg['proxy_port']}")
-        sock = create_proxy_socket(cfg['proxy_host'], int(cfg['proxy_port']), cfg['host'], int(cfg['port']))
-        transport = Transport(sock)
-    else:
-        print(f"[INFO] Connecting directly to {cfg['host']}:{cfg['port']}")
-        transport = Transport((cfg['host'], int(cfg['port'])))
-
-    if cfg['auth_type'] == 'pkey':
-        key_data = base64.b64decode(cfg['pkey_base64'])
-        with open('tmp_key.pem', 'wb') as f:
-            f.write(key_data)
-        pkey = RSAKey.from_private_key_file('tmp_key.pem')
-        os.remove('tmp_key.pem')
-        transport.connect(username=cfg['user'], pkey=pkey)
-    else:
-        transport.connect(username=cfg['user'], password=cfg['password'])
-
-    return SFTPClient.from_transport(transport)
-
-def list_files_recursive(sftp, directory):
-    entries = {}
-    try:
-        for entry in sftp.listdir_attr(directory):
-            name = entry.filename
-            if name.startswith('.'):
-                continue
-            path = os.path.join(directory, name).replace('\\', '/')
-            if S_ISDIR(entry.st_mode):
-                entries[path + '/'] = {
-                    'is_dir': True
-                }
-                entries.update(list_files_recursive(sftp, path))
-            else:
-                entries[path] = {
-                    'size': entry.st_size,
-                    'mtime': entry.st_mtime,
-                    'is_dir': False
-                }
-    except FileNotFoundError:
-        pass
-    except Exception as e:
-        print(f"[ERROR] Listing failed in {directory}: {e}")
-    return entries
-
-def print_tree(entries):
-    tree = defaultdict(list)
-    for p in sorted(entries):
-        parts = p.strip('/').split('/')
-        parent = '/'.join(parts[:-1])
-        tree[parent].append(p)
-
-    def _recurse(parent, level):
-        for p in tree.get(parent, []):
-            indent = '  ' * level
-            name = p.rstrip('/').split('/')[-1]
-            is_dir = entries[p]['is_dir']
-            color = BLUE if is_dir else WHITE
-            size = entries[p].get('size')
-            size_str = '' if is_dir else f' size={size:,}'
-            print(f"{indent}{color}{name}{'/' if is_dir else ''}{size_str}{RESET}")
-            if is_dir:
-                _recurse(p.strip('/'), level+1)
-
-    _recurse('', 0)
-
-def write_logs_csv(changes):
-    with open('log.csv', 'a', newline='', encoding='utf-8') as f:
-        w = csv.writer(f)
-        for row in changes:
-            w.writerow(row)
-
-def format_elapsed_time(seconds):
-    if seconds < 60:
-        return f"{seconds}秒"
-    elif seconds < 3600:
-        minutes = seconds // 60
-        seconds = seconds % 60
-        return f"{minutes}分{seconds}秒"
-    else:
-        hours = seconds // 3600
-        minutes = (seconds % 3600) // 60
-        seconds = seconds % 60
-        return f"{hours}時間{minutes}分{seconds}秒"
-
-def write_display_log(timestamp, messages, last_change_time=None, string_colors=None):
-    with open('display_log.txt', 'a', encoding='utf-8') as f:
-        f.write(f"\n------------------\n")
-        elapsed_str = ""
-        if last_change_time:
-            elapsed = (datetime.strptime(timestamp, '%Y-%m-%d %H:%M:%S') - last_change_time).total_seconds()
-            elapsed_str = f" (経過: {format_elapsed_time(int(elapsed))})"
-        
-        # タイムスタンプに色を適用
-        colored_timestamp = apply_color_to_string(timestamp, string_colors)
-        f.write(f"-----  {colored_timestamp}  変更検知{elapsed_str}  -----\n")
-        
-        for msg in messages:
-            # メッセージに色を適用
-            colored_msg = apply_color_to_string(msg, string_colors)
-            f.write(f"{colored_msg}\n")
-        f.write("\n")
-
-def write_logs_json(state):
-    with open('log.json', 'w', encoding='utf-8') as f:
-        json.dump(state, f, indent=2, ensure_ascii=False)
-
-def get_dir_paths(path_dict):
-    """
-    Extract only directory paths from the entries dictionary
-    """
-    return {p.rstrip('/'): True for p in path_dict if path_dict[p]['is_dir']}
-
-def wait_for_interval(interval):
-    """
-    Wait for the specified interval, checking for key presses every 0.5 seconds.
-    Returns True if a key was pressed, False otherwise.
-    """
-    wait_time = 0
-    while wait_time < interval:
-        if msvcrt.kbhit():
-            msvcrt.getch()  # Clear the key press
-            return True
-        time.sleep(0.5)
-        wait_time += 0.5
-    return False
-
-def main():
-    args = parse_args()
-    cfg_path = args.config or 'config.yaml'
-    if not os.path.exists(cfg_path):
-        print(f"[ERROR] Config not found: {cfg_path}")
-        sys.exit(1)
-    cfg = load_config(cfg_path)
-    if isinstance(cfg, dict) and 'default' in cfg:
-        cfg = cfg['default']
-
-    # 文字列と色の設定を取得
-    string_colors = cfg.get('string_colors', {})
-
-    for k in ('host','port','user','auth_type','dirs'):
-        if k not in cfg:
-            print(f"[ERROR] Missing config: {k}")
-            sys.exit(1)
-    cfg['port'] = int(cfg.get('port',22))
-    cfg['interval'] = int(cfg.get('interval',60))
-    if isinstance(cfg['dirs'], str):
-        cfg['dirs'] = [d.strip() for d in cfg['dirs'].split(',')]
-
-    print("[INFO] Connecting to SFTP...")
-    print(f"[INFO] host         = {cfg['host']}")
-    print(f"[INFO] port         = {cfg['port']}")
-    print(f"[INFO] user         = {cfg['user']}")
-    print(f"[INFO] password     = {'*'*8 if cfg.get('password') else '(none)'}")
-    print(f"[INFO] auth_type    = {cfg['auth_type']}")
-    print(f"[INFO] proxy_host   = {cfg.get('proxy_host','(none)')}")
-    print(f"[INFO] proxy_port   = {cfg.get('proxy_port','(none)')}")
-    print(f"[INFO] dirs         = {cfg['dirs']}")
-    print(f"[INFO] interval     = {cfg['interval']}")
-    if cfg['auth_type']=='pkey':
-        l = len(cfg.get('pkey_base64',''))
-        print(f"[INFO] pkey_base64 = {'*'*10}... ({l} chars)")
-
-    sftp = connect_sftp(cfg)
-    print(f"[INFO] Monitoring recursively: {cfg['dirs']} every {cfg['interval']}s")
-
-    prev = {}
-    prev_dirs = {}  # Store directory paths separately
-    first = True
-    last_change_time = None
-
-    try:
-        while True:
-            now = datetime.now().strftime('%Y-%m-%d %H:%M:%S')
-            current = {}
-            for d in cfg['dirs']:
-                current.update(list_files_recursive(sftp, d))
-
-            # Extract directory paths from current entries
-            current_dirs = get_dir_paths(current)
-
-            if first:
-                print(f"[INFO] Initial scan complete. {len(current)} entries:")
-                print_tree(current)
-                print("-"*40)
-            else:
-                # Process regular file changes
-                file_entries = {p: v for p, v in current.items() if not v['is_dir']}
-                prev_file_entries = {p: v for p, v in prev.items() if not v['is_dir']}
-                
-                added_files = set(file_entries) - set(prev_file_entries)
-                removed_files = set(prev_file_entries) - set(file_entries)
-                
-                # Find files with same name and size but different modification time
-                common_files = set(file_entries) & set(prev_file_entries)
-                updated = set()
-                date_only_changed = set()
-                
-                for p in common_files:
-                    if file_entries[p]['size'] != prev_file_entries[p]['size']:
-                        updated.add(p)
-                    elif file_entries[p]['mtime'] != prev_file_entries[p]['mtime']:
-                        date_only_changed.add(p)
-                
-                # Process directory changes - only report when a directory is actually added or removed
-                added_dirs = set(current_dirs) - set(prev_dirs)
-                removed_dirs = set(prev_dirs) - set(current_dirs)
-                
-                if added_files or removed_files or updated or date_only_changed or added_dirs or removed_dirs:
-                    print("\n------------------")
-                    elapsed_str = ""
-                    if last_change_time:
-                        elapsed = (datetime.strptime(now, '%Y-%m-%d %H:%M:%S') - last_change_time).total_seconds()
-                        elapsed_str = f" (経過: {format_elapsed_time(int(elapsed))})"
-                    print(f"-----  {now}  変更検知{elapsed_str}  -----")
-
-                    changes = []
-                    display_messages = []
-                    
-                    # Report added directories (only genuinely new ones)
-                    for p in sorted(added_dirs):
-                        name = p.rstrip('/').split('/')[-1]
-                        msg = f"{BLUE}[ADD]{RESET} {p.replace(name, '')}{BLUE}{name}/{RESET} (directory)"
-                        print(msg)
-                        display_messages.append(msg.replace(BLUE, '').replace(RESET, ''))
-                        changes.append([now, 'ADD_DIR', p + '/'])
-                    
-                    # Report removed directories (only genuinely removed ones)
-                    for p in sorted(removed_dirs):
-                        name = p.rstrip('/').split('/')[-1]
-                        msg = f"{BLUE}[DEL]{RESET} {p.replace(name, '')}{BLUE}{name}/{RESET} (directory)"
-                        print(msg)
-                        display_messages.append(msg.replace(BLUE, '').replace(RESET, ''))
-                        changes.append([now, 'DEL_DIR', p + '/'])
-                    
-                    # Report added files
-                    for p in sorted(added_files):
-                        m = current[p]
-                        name = p.split('/')[-1]
-                        msg = f"{CYAN}[ADD]{RESET} {p.replace(name, '')}{CYAN}{name}{RESET} size={m['size']:,}"
-                        print(msg)
-                        display_messages.append(msg.replace(CYAN, '').replace(RESET, ''))
-                        changes.append([now, 'ADD', p, m['size']])
-                    
-                    # Report removed files
-                    for p in sorted(removed_files):
-                        m = prev[p]
-                        name = p.split('/')[-1]
-                        msg = f"{CYAN}[DEL]{RESET} {p.replace(name, '')}{CYAN}{name}{RESET} was size={m['size']:,}"
-                        print(msg)
-                        display_messages.append(msg.replace(CYAN, '').replace(RESET, ''))
-                        changes.append([now, 'DEL', p, m['size']])
-                    
-                    # Report modified files
-                    for p in sorted(updated):
-                        name = p.split('/')[-1]
-                        msg = f"{ORANGE}[MOD]{RESET} {p.replace(name, '')}{ORANGE}{name}{RESET} {prev[p]['size']:,} -> {current[p]['size']:,}"
-                        print(msg)
-                        display_messages.append(msg.replace(ORANGE, '').replace(RESET, ''))
-                        changes.append([now, 'MOD', p, prev[p]['size'], current[p]['size']])
-                        
-                    # Report files with only date changes
-                    for p in sorted(date_only_changed):
-                        old_time = datetime.fromtimestamp(prev[p]['mtime']).strftime('%Y-%m-%d %H:%M:%S')
-                        new_time = datetime.fromtimestamp(current[p]['mtime']).strftime('%Y-%m-%d %H:%M:%S')
-                        file_size = current[p]['size']
-                        name = p.split('/')[-1]
-                        msg = f"{ORANGE}[DATEonly]{RESET} {p.replace(name, '')}{ORANGE}{name}{RESET} size={file_size:,} {old_time} -> {new_time}"
-                        print(msg)
-                        display_messages.append(msg.replace(ORANGE, '').replace(RESET, ''))
-                        changes.append([now, 'DATE', p, file_size, old_time, new_time])
-
-                    # Write both CSV and display logs
-                    write_logs_csv(changes)
-                    write_display_log(now, display_messages, last_change_time, string_colors)
-                    last_change_time = datetime.strptime(now, '%Y-%m-%d %H:%M:%S')
-
-                    write_s_csv(changes)
-
-            write_logs_json(current)
-            prev = current
-            prev_dirs = current_dirs
-            first = False
-            
-            # キー入力チェック付きの待機処理
-            if wait_for_interval(cfg['interval']):
-                print(".")
-                continue
-
-    finally:
-        sftp.close()
-
-if __name__ == '__main__':
-    main()
+import argparse
+import yaml
+import configparser
+import base64
+import os
+import time
+import sys
+import socket
+import json
+import csv
+from paramiko import Transport, SFTPClient, RSAKey
+from stat import S_ISDIR
+from collections import defaultdict
+from datetime import datetime, timedelta
+
+# カラー出力（Git Bash 用）
+RESET = '\033[0m'
+BLUE = '\033[94m'
+WHITE = '\033[97m'
+CYAN = '\033[96m'  # 水色
+ORANGE = '\033[93m'  # オレンジ色
+RED = '\033[91m'    # 赤色
+GREEN = '\033[92m'  # 緑色
+YELLOW = '\033[93m' # 黄色
+MAGENTA = '\033[95m' # マゼンタ
+
+# 色のマッピング
+COLOR_MAP = {
+    'RED': RED,
+    'GREEN': GREEN,
+    'BLUE': BLUE,
+    'YELLOW': YELLOW,
+    'CYAN': CYAN,
+    'MAGENTA': MAGENTA,
+    'WHITE': WHITE,
+    'ORANGE': ORANGE
+}
+
+def apply_color_to_string(text, string_colors):
+    """
+    設定に基づいて文字列に色を適用する
+    """
+    if not string_colors:
+        return text
+
+    # 単純一致の処理
+    for match in string_colors.get('exact_matches', []):
+        if match['string'].lower() in text.lower():
+            color = COLOR_MAP.get(match['color'], WHITE)
+            return f"{color}{text}{RESET}"
+
+    # 正規表現の処理
+    for match in string_colors.get('regex_matches', []):
+        if re.search(match['pattern'], text):
+            color = COLOR_MAP.get(match['color'], WHITE)
+            return f"{color}{text}{RESET}"
+
+    return text
+
+def parse_args():
+    parser = argparse.ArgumentParser(description='SFTP Directory Monitor with tree, color, logging')
+    parser.add_argument('--config', type=str, help='Path to config file (yaml or ini)')
+    return parser.parse_args()
+
+def load_config(path):
+    if path.endswith(('.yaml', '.yml')):
+        with open(path, 'r', encoding='utf-8') as f:
+            return yaml.safe_load(f)
+    elif path.endswith('.ini'):
+        cfg = configparser.ConfigParser()
+        cfg.read(path, encoding='utf-8')
+        return {s: dict(cfg.items(s)) for s in cfg.sections()}
+    else:
+        raise ValueError('Unsupported config format')
+
+def create_proxy_socket(proxy_host, proxy_port, target_host, target_port):
+    sock = socket.create_connection((proxy_host, proxy_port))
+    req = f"CONNECT {target_host}:{target_port} HTTP/1.1\r\nHost: {target_host}:{target_port}\r\n\r\n"
+    sock.sendall(req.encode())
+    resp = b''
+    while b'\r\n\r\n' not in resp:
+        chunk = sock.recv(4096)
+        if not chunk: break
+        resp += chunk
+    if b'200 Connection established' not in resp:
+        raise ConnectionError(f"Proxy CONNECT failed: {resp!r}")
+    return sock
+
+def connect_sftp(cfg):
+    use_proxy = cfg.get('proxy_host') and cfg.get('proxy_port')
+    if use_proxy:
+        print(f"[INFO] Connecting via proxy {cfg['proxy_host']}:{cfg['proxy_port']}")
+        sock = create_proxy_socket(cfg['proxy_host'], int(cfg['proxy_port']), cfg['host'], int(cfg['port']))
+        transport = Transport(sock)
+    else:
+        print(f"[INFO] Connecting directly to {cfg['host']}:{cfg['port']}")
+        transport = Transport((cfg['host'], int(cfg['port'])))
+
+    if cfg['auth_type'] == 'pkey':
+        key_data = base64.b64decode(cfg['pkey_base64'])
+        with open('tmp_key.pem', 'wb') as f:
+            f.write(key_data)
+        pkey = RSAKey.from_private_key_file('tmp_key.pem')
+        os.remove('tmp_key.pem')
+        transport.connect(username=cfg['user'], pkey=pkey)
+    else:
+        transport.connect(username=cfg['user'], password=cfg['password'])
+
+    return SFTPClient.from_transport(transport)
+
+def list_files_recursive(sftp, directory):
+    entries = {}
+    try:
+        for entry in sftp.listdir_attr(directory):
+            name = entry.filename
+            if name.startswith('.'):
+                continue
+            path = os.path.join(directory, name).replace('\\', '/')
+            if S_ISDIR(entry.st_mode):
+                entries[path + '/'] = {
+                    'is_dir': True
+                }
+                entries.update(list_files_recursive(sftp, path))
+            else:
+                entries[path] = {
+                    'size': entry.st_size,
+                    'mtime': entry.st_mtime,
+                    'is_dir': False
+                }
+    except FileNotFoundError:
+        pass
+    except Exception as e:
+        print(f"[ERROR] Listing failed in {directory}: {e}")
+    return entries
+
+def print_tree(entries):
+    tree = defaultdict(list)
+    for p in sorted(entries):
+        parts = p.strip('/').split('/')
+        parent = '/'.join(parts[:-1])
+        tree[parent].append(p)
+
+    def _recurse(parent, level):
+        for p in tree.get(parent, []):
+            indent = '  ' * level
+            name = p.rstrip('/').split('/')[-1]
+            is_dir = entries[p]['is_dir']
+            color = BLUE if is_dir else WHITE
+            size = entries[p].get('size')
+            size_str = '' if is_dir else f' size={size:,}'
+            print(f"{indent}{color}{name}{'/' if is_dir else ''}{size_str}{RESET}")
+            if is_dir:
+                _recurse(p.strip('/'), level+1)
+
+    _recurse('', 0)
+
+def write_logs_csv(changes):
+    with open('log.csv', 'a', newline='', encoding='utf-8') as f:
+        w = csv.writer(f)
+        for row in changes:
+            w.writerow(row)
+
+def format_elapsed_time(seconds):
+    if seconds < 60:
+        return f"{seconds}秒"
+    elif seconds < 3600:
+        minutes = seconds // 60
+        seconds = seconds % 60
+        return f"{minutes}分{seconds}秒"
+    else:
+        hours = seconds // 3600
+        minutes = (seconds % 3600) // 60
+        seconds = seconds % 60
+        return f"{hours}時間{minutes}分{seconds}秒"
+
+def write_display_log(timestamp, messages, last_change_time=None, string_colors=None):
+    with open('display_log.txt', 'a', encoding='utf-8') as f:
+        f.write(f"\n------------------\n")
+        elapsed_str = ""
+        if last_change_time:
+            elapsed = (datetime.strptime(timestamp, '%Y-%m-%d %H:%M:%S') - last_change_time).total_seconds()
+            elapsed_str = f" (経過: {format_elapsed_time(int(elapsed))})"
+        
+        # タイムスタンプに色を適用
+        colored_timestamp = apply_color_to_string(timestamp, string_colors)
+        f.write(f"-----  {colored_timestamp}  変更検知{elapsed_str}  -----\n")
+        
+        for msg in messages:
+            # メッセージに色を適用
+            colored_msg = apply_color_to_string(msg, string_colors)
+            f.write(f"{colored_msg}\n")
+        f.write("\n")
+
+def write_logs_json(state):
+    with open('log.json', 'w', encoding='utf-8') as f:
+        json.dump(state, f, indent=2, ensure_ascii=False)
+
+def get_dir_paths(path_dict):
+    """
+    Extract only directory paths from the entries dictionary
+    """
+    return {p.rstrip('/'): True for p in path_dict if path_dict[p]['is_dir']}
+
+def wait_for_interval(interval):
+    """
+    Wait for the specified interval, checking for key presses every 0.5 seconds.
+    Returns True if a key was pressed, False otherwise.
+    """
+    wait_time = 0
+    while wait_time < interval:
+        if msvcrt.kbhit():
+            msvcrt.getch()  # Clear the key press
+            return True
+        time.sleep(0.5)
+        wait_time += 0.5
+    return False
+
+def main():
+    args = parse_args()
+    cfg_path = args.config or 'config.yaml'
+    if not os.path.exists(cfg_path):
+        print(f"[ERROR] Config not found: {cfg_path}")
+        sys.exit(1)
+    cfg = load_config(cfg_path)
+    if isinstance(cfg, dict) and 'default' in cfg:
+        cfg = cfg['default']
+
+    # 文字列と色の設定を取得
+    string_colors = cfg.get('string_colors', {})
+
+    for k in ('host','port','user','auth_type','dirs'):
+        if k not in cfg:
+            print(f"[ERROR] Missing config: {k}")
+            sys.exit(1)
+    cfg['port'] = int(cfg.get('port',22))
+    cfg['interval'] = int(cfg.get('interval',60))
+    if isinstance(cfg['dirs'], str):
+        cfg['dirs'] = [d.strip() for d in cfg['dirs'].split(',')]
+
+    print("[INFO] Connecting to SFTP...")
+    print(f"[INFO] host         = {cfg['host']}")
+    print(f"[INFO] port         = {cfg['port']}")
+    print(f"[INFO] user         = {cfg['user']}")
+    print(f"[INFO] password     = {'*'*8 if cfg.get('password') else '(none)'}")
+    print(f"[INFO] auth_type    = {cfg['auth_type']}")
+    print(f"[INFO] proxy_host   = {cfg.get('proxy_host','(none)')}")
+    print(f"[INFO] proxy_port   = {cfg.get('proxy_port','(none)')}")
+    print(f"[INFO] dirs         = {cfg['dirs']}")
+    print(f"[INFO] interval     = {cfg['interval']}")
+    if cfg['auth_type']=='pkey':
+        l = len(cfg.get('pkey_base64',''))
+        print(f"[INFO] pkey_base64 = {'*'*10}... ({l} chars)")
+
+    sftp = connect_sftp(cfg)
+    print(f"[INFO] Monitoring recursively: {cfg['dirs']} every {cfg['interval']}s")
+
+    prev = {}
+    prev_dirs = {}  # Store directory paths separately
+    first = True
+    last_change_time = None
+
+    try:
+        while True:
+            now = datetime.now().strftime('%Y-%m-%d %H:%M:%S')
+            current = {}
+            for d in cfg['dirs']:
+                current.update(list_files_recursive(sftp, d))
+
+            # Extract directory paths from current entries
+            current_dirs = get_dir_paths(current)
+
+            if first:
+                print(f"[INFO] Initial scan complete. {len(current)} entries:")
+                print_tree(current)
+                print("-"*40)
+            else:
+                # Process regular file changes
+                file_entries = {p: v for p, v in current.items() if not v['is_dir']}
+                prev_file_entries = {p: v for p, v in prev.items() if not v['is_dir']}
+                
+                added_files = set(file_entries) - set(prev_file_entries)
+                removed_files = set(prev_file_entries) - set(file_entries)
+                
+                # Find files with same name and size but different modification time
+                common_files = set(file_entries) & set(prev_file_entries)
+                updated = set()
+                date_only_changed = set()
+                
+                for p in common_files:
+                    if file_entries[p]['size'] != prev_file_entries[p]['size']:
+                        updated.add(p)
+                    elif file_entries[p]['mtime'] != prev_file_entries[p]['mtime']:
+                        date_only_changed.add(p)
+                
+                # Process directory changes - only report when a directory is actually added or removed
+                added_dirs = set(current_dirs) - set(prev_dirs)
+                removed_dirs = set(prev_dirs) - set(current_dirs)
+                
+                if added_files or removed_files or updated or date_only_changed or added_dirs or removed_dirs:
+                    print("\n------------------")
+                    elapsed_str = ""
+                    if last_change_time:
+                        elapsed = (datetime.strptime(now, '%Y-%m-%d %H:%M:%S') - last_change_time).total_seconds()
+                        elapsed_str = f" (経過: {format_elapsed_time(int(elapsed))})"
+                    print(f"-----  {now}  変更検知{elapsed_str}  -----")
+
+                    changes = []
+                    display_messages = []
+                    
+                    # Report added directories (only genuinely new ones)
+                    for p in sorted(added_dirs):
+                        name = p.rstrip('/').split('/')[-1]
+                        msg = f"{BLUE}[ADD]{RESET} {p.replace(name, '')}{BLUE}{name}/{RESET} (directory)"
+                        print(msg)
+                        display_messages.append(msg.replace(BLUE, '').replace(RESET, ''))
+                        changes.append([now, 'ADD_DIR', p + '/'])
+                    
+                    # Report removed directories (only genuinely removed ones)
+                    for p in sorted(removed_dirs):
+                        name = p.rstrip('/').split('/')[-1]
+                        msg = f"{BLUE}[DEL]{RESET} {p.replace(name, '')}{BLUE}{name}/{RESET} (directory)"
+                        print(msg)
+                        display_messages.append(msg.replace(BLUE, '').replace(RESET, ''))
+                        changes.append([now, 'DEL_DIR', p + '/'])
+                    
+                    # Report added files
+                    for p in sorted(added_files):
+                        m = current[p]
+                        name = p.split('/')[-1]
+                        msg = f"{CYAN}[ADD]{RESET} {p.replace(name, '')}{CYAN}{name}{RESET} size={m['size']:,}"
+                        print(msg)
+                        display_messages.append(msg.replace(CYAN, '').replace(RESET, ''))
+                        changes.append([now, 'ADD', p, m['size']])
+                    
+                    # Report removed files
+                    for p in sorted(removed_files):
+                        m = prev[p]
+                        name = p.split('/')[-1]
+                        msg = f"{CYAN}[DEL]{RESET} {p.replace(name, '')}{CYAN}{name}{RESET} was size={m['size']:,}"
+                        print(msg)
+                        display_messages.append(msg.replace(CYAN, '').replace(RESET, ''))
+                        changes.append([now, 'DEL', p, m['size']])
+                    
+                    # Report modified files
+                    for p in sorted(updated):
+                        name = p.split('/')[-1]
+                        msg = f"{ORANGE}[MOD]{RESET} {p.replace(name, '')}{ORANGE}{name}{RESET} {prev[p]['size']:,} -> {current[p]['size']:,}"
+                        print(msg)
+                        display_messages.append(msg.replace(ORANGE, '').replace(RESET, ''))
+                        changes.append([now, 'MOD', p, prev[p]['size'], current[p]['size']])
+                        
+                    # Report files with only date changes
+                    for p in sorted(date_only_changed):
+                        old_time = datetime.fromtimestamp(prev[p]['mtime']).strftime('%Y-%m-%d %H:%M:%S')
+                        new_time = datetime.fromtimestamp(current[p]['mtime']).strftime('%Y-%m-%d %H:%M:%S')
+                        file_size = current[p]['size']
+                        name = p.split('/')[-1]
+                        msg = f"{ORANGE}[DATEonly]{RESET} {p.replace(name, '')}{ORANGE}{name}{RESET} size={file_size:,} {old_time} -> {new_time}"
+                        print(msg)
+                        display_messages.append(msg.replace(ORANGE, '').replace(RESET, ''))
+                        changes.append([now, 'DATE', p, file_size, old_time, new_time])
+
+                    # Write both CSV and display logs
+                    write_logs_csv(changes)
+                    write_display_log(now, display_messages, last_change_time, string_colors)
+                    last_change_time = datetime.strptime(now, '%Y-%m-%d %H:%M:%S')
+
+                    write_s_csv(changes)
+
+            write_logs_json(current)
+            prev = current
+            prev_dirs = current_dirs
+            first = False
+            
+            # キー入力チェック付きの待機処理
+            if wait_for_interval(cfg['interval']):
+                print(".")
+                continue
+
+    finally:
+        sftp.close()
+
+if __name__ == '__main__':
+    main()